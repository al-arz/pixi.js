--- conflicted
+++ resolved
@@ -424,11 +424,7 @@
      * @return {PIXI.Texture} Output texture
      */
     static fromLoader(source, imageUrl, name)
-<<<<<<< HEAD
-        {
-=======
-    {
->>>>>>> a88a127d
+    {
         const baseTexture = new BaseTexture(source, undefined, getResolutionOfUrl(imageUrl));
         const texture = new Texture(baseTexture);
 
