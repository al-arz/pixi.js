--- conflicted
+++ resolved
@@ -88,11 +88,7 @@
     this._initCachedDisplayObject( renderer );
 
     this._cachedSprite.worldAlpha = this.worldAlpha;
-<<<<<<< HEAD
-    
-=======
-
->>>>>>> 6a81bec1
+
     renderer.setObjectRenderer(renderer.plugins.sprite);
     renderer.plugins.sprite.render( this._cachedSprite );
 };
